import base64
import logging
import os
import pathlib
import string
import textwrap
import typing
import uuid
from io import BytesIO
from typing import Union

from django.conf import settings
from PIL import Image, ImageDraw, ImageFont
from PyPDF2 import PdfReader
from PyPDF2.generic import (
    ArrayObject,
    DictionaryObject,
    FloatObject,
    NameObject,
    NumberObject,
    TextStringObject,
)

logger = logging.getLogger(__name__)
logger.setLevel(logging.DEBUG)

# Define printable characters more explicitly using their byte values
PRINTABLE_BYTES = set(
    bytes(
        string.ascii_letters + string.digits + string.punctuation + " \t\n\r", "ascii"
    )
)


def base_64_encode_bytes(doc_bytes: bytes):
    """
    Given bytes, encode base64 and utf-8
    """
    base64_encoded_data = base64.b64encode(doc_bytes)
    base64_encoded_message = base64_encoded_data.decode("utf-8")
    return base64_encoded_message


def convert_hex_to_rgb_tuple(color: str) -> tuple[int, ...]:
    color_tuple = tuple(int(color[i : i + 2], 16) for i in (0, 2, 4))
    return color_tuple


# Courtesy of SO: https://gist.github.com/agentcooper/4c55133f5d95866acdee5017cd318558
# x1, y1 starts in bottom left corner
def createHighlight(
    x1: int, y1: int, x2: int, y2: int, meta: dict, color: tuple[float, float, float]
) -> DictionaryObject:
    logger.info("createHighlight() - Starting...")
    logger.info(f"meta: {meta}")
    logger.info(f"color: {color}")

    new_highlight = DictionaryObject()

    new_highlight.update(
        {
            NameObject("/F"): NumberObject(4),
            NameObject("/Type"): NameObject("/Annot"),
            NameObject("/Subtype"): NameObject("/Highlight"),
            NameObject("/T"): TextStringObject(meta["author"]),
            NameObject("/Contents"): TextStringObject(meta["contents"]),
            NameObject("/C"): ArrayObject([FloatObject(c) for c in color]),
            NameObject("/Rect"): ArrayObject(
                [FloatObject(x1), FloatObject(y1), FloatObject(x2), FloatObject(y2)]
            ),
            NameObject("/QuadPoints"): ArrayObject(
                [
                    FloatObject(x1),
                    FloatObject(y2),
                    FloatObject(x2),
                    FloatObject(y2),
                    FloatObject(x1),
                    FloatObject(y1),
                    FloatObject(x2),
                    FloatObject(y1),
                ]
            ),
        }
    )

    return new_highlight


def add_highlight_to_new_page(highlight: DictionaryObject, page, output):
    # TODO - finish typing
    highlight_ref = output._add_object(highlight)

    if "/Annots" in page:
        page[NameObject("/Annots")].append(highlight_ref)
    else:
        page[NameObject("/Annots")] = ArrayObject([highlight_ref])


def add_highlight_to_page(highlight: DictionaryObject, page):
    # TODO - finish typing
    highlight_ref = page._addObject(highlight)

    if "/Annots" in page:
        page[NameObject("/Annots")].append(highlight_ref)
    else:
        page[NameObject("/Annots")] = ArrayObject([highlight_ref])


def split_pdf_into_images(
    pdf_bytes: bytes,
    storage_path: str,
    target_format: typing.Literal["PNG", "JPEG"] = "PNG",
    force_local: bool = False,
) -> list[str]:
    """
    Given bytes of a PDF file, split into images of specified format, store them in appropriate temporary
    file storage location, and then return a list of file paths to the images, in page order.

    Storage path should be like this user_{user_id}/fragments for S3 or f"/tmp/user_{user_id}/pdf_fragments" for
    local storage.

    Args:
        pdf_bytes (bytes): The bytes of the PDF file to split.
        storage_path (str): The path to store the image fragments.
        target_format (Literal["PNG", "JPEG"]): The image format to save the pages as.
        force_local (bool): If True, forces the use of local filesystem even if settings.USE_AWS is True.

    Returns:
        list[str]: A list of file paths to the stored images in page order.
    """

    from pdf2image import convert_from_bytes

    page_paths: list[str] = []

    try:
        logger.debug("Starting split_pdf_into_images()")
        logger.debug(f"Received pdf_bytes of length: {len(pdf_bytes)}")
        logger.debug(f"Storage path: {storage_path}")
        logger.debug(f"Target format before uppercase conversion: {target_format}")
        logger.debug(f"Force local storage: {force_local}")

        # Ensure target_format is uppercase
        target_format = target_format.upper()
        logger.debug(f"Target format after uppercase conversion: {target_format}")
        if target_format not in ["PNG", "JPEG"]:
            logger.error(f"Unsupported target format: {target_format}")
            raise ValueError(f"Unsupported target format: {target_format}")

        # Log notice about PAWLS compatibility
        logger.debug(
            "Ensuring target image resolution is compatible with PAWLS x,y coordinate system"
        )
        # TODO: make sure target image resolution is compatible with PAWLS x,y coord system

        logger.debug("Converting PDF bytes to images")
        images = convert_from_bytes(pdf_bytes, size=(754, 1000))
        logger.debug(f"Number of images extracted: {len(images)}")

        # Determine file extension and content type
        file_extension = ".png" if target_format == "PNG" else ".jpg"
        content_type = f"image/{target_format.lower()}"
        logger.debug(f"File extension set to: {file_extension}")
        logger.debug(f"Content type set to: {content_type}")

        use_aws = settings.USE_AWS and not force_local
        logger.debug(f"Using AWS S3 storage: {use_aws}")

        if use_aws:
            logger.debug(
                "AWS settings detected and force_local is False, initializing S3 client"
            )
            import boto3

            s3 = boto3.client("s3")
            logger.debug("S3 client initialized")
        else:
            logger.debug("Proceeding with local storage")

        for index, img in enumerate(images):
            logger.debug(f"Processing image {index + 1} of {len(images)}")

            # images is a list of Pillow Image objs.
            img_bytes_stream = BytesIO()
            logger.debug(
                f"Saving image {index + 1} to bytes stream in format {target_format}"
            )
            img.save(img_bytes_stream, target_format)
            img_bytes = img_bytes_stream.getvalue()
            logger.debug(f"Image {index + 1} bytes size: {len(img_bytes)} bytes")

            if use_aws:
                logger.debug("Uploading image to AWS S3")
                page_path = f"{storage_path}/{uuid.uuid4()}{file_extension}"
                logger.debug(f"Generated S3 page path: {page_path}")
                s3.put_object(
                    Key=page_path,
                    Bucket=settings.AWS_STORAGE_BUCKET_NAME,
                    Body=img_bytes,
                    ContentType=content_type,
                )
                logger.debug(f"Image {index + 1} uploaded to S3 with key: {page_path}")
            else:
                logger.debug("Saving image locally")
                pdf_fragment_folder_path = pathlib.Path(storage_path)
                logger.debug(
                    f"Ensuring local directory exists at: {pdf_fragment_folder_path}"
                )
                pdf_fragment_folder_path.mkdir(parents=True, exist_ok=True)
                pdf_fragment_path = (
                    pdf_fragment_folder_path / f"{uuid.uuid4()}{file_extension}"
                )
                logger.debug(f"Generated local page path: {pdf_fragment_path}")
                with pdf_fragment_path.open("wb") as f:
                    logger.debug(f"Writing image {index + 1} bytes to file")
                    f.write(img_bytes)
                page_path = str(pdf_fragment_path.resolve())
                logger.debug(f"Image {index + 1} saved locally at: {page_path}")

            page_paths.append(page_path)
            logger.debug(f"Page path added to list: {page_path}")

    except Exception as e:
        logger.error(f"split_pdf_into_images() failed due to unexpected error: {e}")
        raise

    logger.debug(
        f"split_pdf_into_images() completed successfully with {len(page_paths)} page(s)"
    )
    return page_paths


def check_if_pdf_needs_ocr(file_object, threshold=10):
    pdf_reader = PdfReader(file_object)
    total_text = ""

    for page in pdf_reader.pages:
        total_text += page.extract_text()

    # Reset file pointer to the beginning for subsequent use
    file_object.seek(0)

    # If the total extracted text is less than the threshold, it likely needs OCR
    return len(total_text.strip()) < threshold


def is_plaintext_content(
    content: Union[str, bytes], sample_size: int = 1024, threshold: float = 0.8
) -> bool:
    """
    Check if the given content is plaintext.

    Args:
        content (Union[str, bytes]): The content to check. Can be a file path, bytes, or string.
        sample_size (int): The number of bytes to sample for the check.
        threshold (float): The threshold ratio of printable characters to consider as plaintext.

    Returns:
        bool: True if the content is plaintext, False otherwise.

    Raises:
        FileNotFoundError: If the provided content is a non-existent file path.
    """
    if isinstance(content, str):
        if not os.path.exists(content):
            raise FileNotFoundError(f"File not found: {content}")
        try:
            with open(content, "rb") as f:
                sample = f.read(sample_size)
        except OSError as e:
            # Handle potential errors during file read more gracefully
            print(f"Error reading file {content}: {e}")
            return False
    elif isinstance(content, bytes):
        sample = content[:sample_size]
    else:
        # Handle unexpected content types
        return False

    if not sample:
        return False  # Empty content is not considered plaintext

<<<<<<< HEAD
    # Check for null bytes - a strong indicator of binary data
    if b"\x00" in sample:
        return False

    printable_count = sum(1 for byte in sample if chr(byte) in string.printable)
    printable_ratio = printable_count / len(sample)
=======
    # Use the explicit byte set for checking
    printable_count = sum(1 for byte in sample if byte in PRINTABLE_BYTES)

    # Avoid division by zero if sample somehow became empty after checks
    sample_len = len(sample)
    if sample_len == 0:
        return False  # Treat genuinely empty sample as not plaintext

    printable_ratio = printable_count / sample_len
>>>>>>> 6e9f117b

    return printable_ratio >= threshold


def create_text_thumbnail(
    text: str,
    width: int = 300,
    height: int = 300,
    font_size: int = 12,
    margin: int = 20,
    line_spacing: int = 4,
) -> Image.Image:
    """
    Create a thumbnail image from the given text.

    Args:
        text (str): The text to render in the thumbnail.
        width (int): The width of the thumbnail image.
        height (int): The height of the thumbnail image.
        font_size (int): The font size to use for the text.
        margin (int): The margin around the text.
        line_spacing (int): The spacing between lines of text.

    Returns:
        Image.Image: A PIL Image object containing the rendered text thumbnail.
    """
    logger.debug(f"Creating text thumbnail with dimensions {width}x{height}")

    # Create a new white image
    img = Image.new("RGB", (width, height), color="white")
    draw = ImageDraw.Draw(img)

    # Load a font
    try:
        font = ImageFont.truetype("arial.ttf", font_size)
        logger.debug("Using Arial font")
    except OSError:
        font = ImageFont.load_default()
        logger.debug("Using default font")

    # Calculate the maximum width of text
    max_width = width - 2 * margin

    # Wrap the text
    lines = textwrap.wrap(text, width=max_width // (font_size // 2))
    logger.debug(f"Text wrapped into {len(lines)} lines")

    # Draw the text
    y_text = margin
    for line in lines:
        draw.text((margin, y_text), line, font=font, fill="black")
        y_text += font_size + line_spacing

        # Stop if we've reached the bottom of the image
        if y_text > height - margin:
            logger.debug("Reached bottom of image, truncating text")
            break

    # Add some lines to simulate ruled paper
    for i in range(margin, height - margin, font_size + line_spacing):
        draw.line([(margin, i), (width - margin, i)], fill="lightblue", width=1)

    logger.debug("Text thumbnail created successfully")
    return img<|MERGE_RESOLUTION|>--- conflicted
+++ resolved
@@ -280,24 +280,12 @@
     if not sample:
         return False  # Empty content is not considered plaintext
 
-<<<<<<< HEAD
     # Check for null bytes - a strong indicator of binary data
     if b"\x00" in sample:
         return False
 
     printable_count = sum(1 for byte in sample if chr(byte) in string.printable)
     printable_ratio = printable_count / len(sample)
-=======
-    # Use the explicit byte set for checking
-    printable_count = sum(1 for byte in sample if byte in PRINTABLE_BYTES)
-
-    # Avoid division by zero if sample somehow became empty after checks
-    sample_len = len(sample)
-    if sample_len == 0:
-        return False  # Treat genuinely empty sample as not plaintext
-
-    printable_ratio = printable_count / sample_len
->>>>>>> 6e9f117b
 
     return printable_ratio >= threshold
 
