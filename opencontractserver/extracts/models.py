import django
from django.contrib.auth import get_user_model
from guardian.models import GroupObjectPermissionBase, UserObjectPermissionBase

from opencontractserver.annotations.models import Annotation
from opencontractserver.documents.models import Document
from opencontractserver.shared.defaults import jsonfield_default_value
from opencontractserver.shared.fields import NullableJSONField
from opencontractserver.shared.Models import BaseOCModel

User = get_user_model()

# Define metadata data types
METADATA_DATA_TYPES = [
    ("STRING", "String"),
    ("TEXT", "Text (Multiline)"),
    ("BOOLEAN", "Boolean"),
    ("INTEGER", "Integer"),
    ("FLOAT", "Float"),
    ("DATE", "Date"),
    ("DATETIME", "DateTime"),
    ("URL", "URL"),
    ("EMAIL", "Email"),
    ("CHOICE", "Choice (Select)"),
    ("MULTI_CHOICE", "Multiple Choice"),
    ("JSON", "JSON Object"),
]


class Fieldset(BaseOCModel):
    name = django.db.models.CharField(max_length=256, null=False, blank=False)
    description = django.db.models.TextField(null=False, blank=False)

    # NEW: Optional corpus link for metadata schemas
    corpus = django.db.models.OneToOneField(
        "corpuses.Corpus",
        null=True,
        blank=True,
        on_delete=django.db.models.CASCADE,
        related_name="metadata_schema",
        help_text="If set, this fieldset defines the metadata schema for the corpus",
    )

    class Meta:
        permissions = (
            ("permission_fieldset", "permission fieldset"),
            ("create_fieldset", "create fieldset"),
            ("read_fieldset", "read fieldset"),
            ("update_fieldset", "update fieldset"),
            ("remove_fieldset", "delete fieldset"),
            ("comment_fieldset", "comment fieldset"),
<<<<<<< HEAD
=======
            ("publish_fieldset", "publish fieldset"),
>>>>>>> 708d862f
        )


class FieldsetUserObjectPermission(UserObjectPermissionBase):
    content_object = django.db.models.ForeignKey(
        "Fieldset", on_delete=django.db.models.CASCADE
    )


class FieldsetGroupObjectPermission(GroupObjectPermissionBase):
    content_object = django.db.models.ForeignKey(
        "Fieldset", on_delete=django.db.models.CASCADE
    )


class Column(BaseOCModel):
    name = django.db.models.CharField(
        max_length=256, null=False, blank=False, default=""
    )
    fieldset = django.db.models.ForeignKey(
        "Fieldset", related_name="columns", on_delete=django.db.models.CASCADE
    )

    # TODO - Should set up validations so EITHER of these can be null but not both.
    query = django.db.models.TextField(null=True, blank=True)
    match_text = django.db.models.TextField(null=True, blank=True)
    must_contain_text = django.db.models.TextField(null=True, blank=True)

    output_type = django.db.models.TextField(null=False, blank=False)
    limit_to_label = django.db.models.CharField(max_length=512, null=True, blank=True)
    instructions = django.db.models.TextField(null=True, blank=True)
    extract_is_list = django.db.models.BooleanField(default=False)
    task_name = django.db.models.CharField(
        max_length=1024,
        null=False,
        blank=False,
        default="opencontractserver.tasks.data_extract_tasks.doc_extract_query_task",
    )

    # NEW: Metadata-specific fields
    data_type = django.db.models.CharField(
        max_length=32,
        choices=METADATA_DATA_TYPES,
        null=True,
        blank=True,
        help_text="Structured data type for manual entry fields",
    )
    validation_config = NullableJSONField(
        default=jsonfield_default_value,
        null=True,
        blank=True,
        help_text="Validation rules for manual entry",
    )
    is_manual_entry = django.db.models.BooleanField(
        default=False, help_text="True for manual metadata, False for extraction"
    )
    default_value = NullableJSONField(
        default=None,
        null=True,
        blank=True,
        help_text="Default value for manual entry fields",
    )
    help_text = django.db.models.TextField(
        null=True, blank=True, help_text="Help text to display for manual entry fields"
    )
    display_order = django.db.models.IntegerField(
        default=0, help_text="Order in which to display manual entry fields"
    )

    def clean(self):
        """Validate configuration based on entry mode."""
        super().clean()

        if self.is_manual_entry:
            # Manual entry requires data_type
            if not self.data_type:
                raise django.core.exceptions.ValidationError(
                    {"data_type": "Manual entry columns require data_type"}
                )
            # Validate validation_config structure
            if self.data_type in ["CHOICE", "MULTI_CHOICE"] and self.validation_config:
                if not self.validation_config.get("choices") or not isinstance(
                    self.validation_config["choices"], list
                ):
                    raise django.core.exceptions.ValidationError(
                        {
                            "validation_config": "Choice fields require choices list in validation_config"
                        }
                    )
        else:
            # Extraction requires query or match_text
            if not (self.query or self.match_text):
                raise django.core.exceptions.ValidationError(
                    "Extraction columns require query or match_text"
                )

    class Meta:
        permissions = (
            ("permission_column", "permission column"),
            ("create_column", "create column"),
            ("read_column", "read column"),
            ("update_column", "update column"),
            ("remove_column", "delete column"),
            ("comment_column", "comment column"),
<<<<<<< HEAD
=======
            ("publish_column", "publish column"),
>>>>>>> 708d862f
        )
        indexes = [
            django.db.models.Index(fields=["fieldset", "display_order"]),
            django.db.models.Index(fields=["is_manual_entry"]),
        ]


class ColumnUserObjectPermission(UserObjectPermissionBase):
    content_object = django.db.models.ForeignKey(
        "Column", on_delete=django.db.models.CASCADE
    )


class ColumnGroupObjectPermission(GroupObjectPermissionBase):
    content_object = django.db.models.ForeignKey(
        "Column", on_delete=django.db.models.CASCADE
    )


class Extract(BaseOCModel):
    corpus = django.db.models.ForeignKey(
        "corpuses.Corpus",  # Using string reference instead of direct import
        related_name="extracts",
        on_delete=django.db.models.SET_NULL,
        null=True,
        blank=True,
    )
    documents = django.db.models.ManyToManyField(
        Document,
        related_name="extracts",
        related_query_name="extract",
        blank=True,
    )
    name = django.db.models.CharField(max_length=512, null=False, blank=False)
    fieldset = django.db.models.ForeignKey(
        "Fieldset",
        related_name="extracts",
        on_delete=django.db.models.PROTECT,
        null=False,
    )
    created = django.db.models.DateTimeField(auto_now_add=True)
    started = django.db.models.DateTimeField(null=True, blank=True)
    finished = django.db.models.DateTimeField(null=True, blank=True)
    error = django.db.models.TextField(null=True, blank=True)

    # If applicable, what CorpusAction ran?
    corpus_action = django.db.models.ForeignKey(
        "corpuses.CorpusAction",  # Using string reference instead of direct import
        related_name="extracts",
        blank=True,
        null=True,
        on_delete=django.db.models.SET_NULL,
    )

    class Meta:
        permissions = (
            ("permission_extract", "permission extract"),
            ("create_extract", "create extract"),
            ("read_extract", "read extract"),
            ("update_extract", "update extract"),
            ("remove_extract", "delete extract"),
            ("comment_extract", "comment extract"),
            ("publish_extract", "publish extract"),
        )


class ExtractUserObjectPermission(UserObjectPermissionBase):
    content_object = django.db.models.ForeignKey(
        "Extract", on_delete=django.db.models.CASCADE
    )


class ExtractGroupObjectPermission(GroupObjectPermissionBase):
    content_object = django.db.models.ForeignKey(
        "Extract", on_delete=django.db.models.CASCADE
    )


class Datacell(BaseOCModel):
    extract = django.db.models.ForeignKey(
        "Extract",
        related_name="extracted_datacells",
        on_delete=django.db.models.CASCADE,
        null=True,  # NEW: Make nullable for manual metadata
        blank=True,
    )
    column = django.db.models.ForeignKey(
        "Column", related_name="extracted_datacells", on_delete=django.db.models.CASCADE
    )
    document = django.db.models.ForeignKey(
        Document, related_name="extracted_datacells", on_delete=django.db.models.CASCADE
    )
    sources = django.db.models.ManyToManyField(
        Annotation,
        blank=True,
        related_name="referencing_cells",
        related_query_name="referencing_cell",
    )
    data = NullableJSONField(default=jsonfield_default_value, null=True, blank=True)
    data_definition = django.db.models.TextField(null=False, blank=False)
    started = django.db.models.DateTimeField(null=True, blank=True)
    completed = django.db.models.DateTimeField(null=True, blank=True)
    failed = django.db.models.DateTimeField(null=True, blank=True)
    stacktrace = django.db.models.TextField(null=True, blank=True)

    approved_by = django.db.models.ForeignKey(
        get_user_model(),
        on_delete=django.db.models.CASCADE,
        null=True,
        blank=True,
        related_name="approved_cells",
    )
    rejected_by = django.db.models.ForeignKey(
        get_user_model(),
        on_delete=django.db.models.CASCADE,
        null=True,
        blank=True,
        related_name="rejected_cells",
    )
    corrected_data = NullableJSONField(default=None, null=True, blank=True)

    # LLM call logging for debugging/visibility
    llm_call_log = django.db.models.TextField(
        null=True,
        blank=True,
        help_text="Captured LLM message history for debugging extraction issues",
    )

    def clean(self):
        """Validate data against column configuration."""
        super().clean()

        if self.column.is_manual_entry:
            # Apply validation for manual entries based on data type and validation config
            self._validate_manual_entry()

    def _validate_manual_entry(self):
        """Validate manual entry data."""
        if not self.data:
            self.data = {}

        if "value" not in self.data:
            if self.column.validation_config.get("required"):
                raise django.core.exceptions.ValidationError(
                    f"{self.column.name} is required"
                )
            return

        value = self.data["value"]
        data_type = self.column.data_type
        config = self.column.validation_config or {}

        # Skip further validation if value is None
        if value is None:
            if config.get("required", False):
                raise django.core.exceptions.ValidationError(
                    f"{self.column.name} is required"
                )
            return

        # Type-specific validation
        if data_type == "BOOLEAN":
            if not isinstance(value, bool):
                raise django.core.exceptions.ValidationError(
                    f"{self.column.name} must be a boolean"
                )

        elif data_type == "INTEGER":
            if not isinstance(value, int) or isinstance(value, bool):
                raise django.core.exceptions.ValidationError(
                    f"{self.column.name} must be an integer"
                )
            self._validate_numeric_range(value, config, self.column.name)

        elif data_type == "FLOAT":
            if not isinstance(value, (int, float)) or isinstance(value, bool):
                raise django.core.exceptions.ValidationError(
                    f"{self.column.name} must be a number"
                )
            self._validate_numeric_range(value, config, self.column.name)

        elif data_type in ["STRING", "TEXT", "URL", "EMAIL"]:
            if not isinstance(value, str):
                raise django.core.exceptions.ValidationError(
                    f"{self.column.name} must be a string"
                )
            self._validate_string_constraints(
                value, config, data_type, self.column.name
            )

        elif data_type == "DATE":
            if not isinstance(value, str):
                raise django.core.exceptions.ValidationError(
                    f"{self.column.name} must be a date string"
                )
            try:
                from datetime import datetime

                datetime.strptime(value, "%Y-%m-%d")
            except ValueError:
                raise django.core.exceptions.ValidationError(
                    f"{self.column.name} must be in YYYY-MM-DD format"
                )

        elif data_type == "DATETIME":
            if not isinstance(value, str):
                raise django.core.exceptions.ValidationError(
                    f"{self.column.name} must be a datetime string"
                )
            try:
                from datetime import datetime

                datetime.fromisoformat(value.replace("Z", "+00:00"))
            except ValueError:
                raise django.core.exceptions.ValidationError(
                    f"{self.column.name} must be in ISO datetime format"
                )

        elif data_type == "CHOICE":
            choices = config.get("choices", [])
            if value not in choices:
                raise django.core.exceptions.ValidationError(
                    f"{self.column.name} must be one of: {', '.join(choices)}"
                )

        elif data_type == "MULTI_CHOICE":
            if not isinstance(value, list):
                raise django.core.exceptions.ValidationError(
                    f"{self.column.name} must be a list"
                )
            choices = config.get("choices", [])
            for v in value:
                if v not in choices:
                    raise django.core.exceptions.ValidationError(
                        f"{self.column.name} values must be from: {', '.join(choices)}"
                    )

        elif data_type == "JSON":
            if not isinstance(value, (dict, list)):
                raise django.core.exceptions.ValidationError(
                    f"{self.column.name} must be a JSON object or array"
                )

    def _validate_numeric_range(self, value, config, field_name):
        """Validate numeric constraints."""
        if "min_value" in config and value < config["min_value"]:
            raise django.core.exceptions.ValidationError(
                f"{field_name} must be at least {config['min_value']}"
            )
        if "max_value" in config and value > config["max_value"]:
            raise django.core.exceptions.ValidationError(
                f"{field_name} must be at most {config['max_value']}"
            )

    def _validate_string_constraints(self, value, config, data_type, field_name):
        """Validate string constraints."""
        if "min_length" in config and len(value) < config["min_length"]:
            raise django.core.exceptions.ValidationError(
                f"{field_name} must be at least {config['min_length']} characters"
            )
        if "max_length" in config and len(value) > config["max_length"]:
            raise django.core.exceptions.ValidationError(
                f"{field_name} must be at most {config['max_length']} characters"
            )

        if data_type == "EMAIL":
            import re

            email_pattern = r"^[a-zA-Z0-9._%+-]+@[a-zA-Z0-9.-]+\.[a-zA-Z]{2,}$"
            if not re.match(email_pattern, value):
                raise django.core.exceptions.ValidationError(
                    f"{field_name} must be a valid email address"
                )

        elif data_type == "URL":
            import re

            url_pattern = r"^https?://[^\s/$.?#].[^\s]*$"
            if not re.match(url_pattern, value):
                raise django.core.exceptions.ValidationError(
                    f"{field_name} must be a valid URL"
                )

        if "regex_pattern" in config and config["regex_pattern"]:
            import re

            if not re.match(config["regex_pattern"], value):
                raise django.core.exceptions.ValidationError(
                    f"{field_name} format is invalid"
                )

    def save(self, *args, **kwargs):
        """Override save to validate manual entry data."""
        if self.column.is_manual_entry:
            self.full_clean()
        return super().save(*args, **kwargs)

    class Meta:
        permissions = (
            ("permission_datacell", "permission datacell"),
            ("create_datacell", "create datacell"),
            ("read_datacell", "read datacell"),
            ("update_datacell", "update datacell"),
            ("remove_datacell", "delete datacell"),
            ("comment_datacell", "comment datacell"),
            ("publish_datacell", "publish datacell"),
        )
        constraints = [
            django.db.models.UniqueConstraint(
                fields=["document", "column"],
                condition=django.db.models.Q(extract__isnull=True),
                name="unique_manual_metadata_per_doc_column",
            )
        ]


class DatacellUserObjectPermission(UserObjectPermissionBase):
    content_object = django.db.models.ForeignKey(
        "Datacell", on_delete=django.db.models.CASCADE
    )


class DatacellGroupObjectPermission(GroupObjectPermissionBase):
    content_object = django.db.models.ForeignKey(
        "Datacell", on_delete=django.db.models.CASCADE
    )<|MERGE_RESOLUTION|>--- conflicted
+++ resolved
@@ -49,10 +49,7 @@
             ("update_fieldset", "update fieldset"),
             ("remove_fieldset", "delete fieldset"),
             ("comment_fieldset", "comment fieldset"),
-<<<<<<< HEAD
-=======
             ("publish_fieldset", "publish fieldset"),
->>>>>>> 708d862f
         )
 
 
@@ -157,10 +154,7 @@
             ("update_column", "update column"),
             ("remove_column", "delete column"),
             ("comment_column", "comment column"),
-<<<<<<< HEAD
-=======
             ("publish_column", "publish column"),
->>>>>>> 708d862f
         )
         indexes = [
             django.db.models.Index(fields=["fieldset", "display_order"]),
