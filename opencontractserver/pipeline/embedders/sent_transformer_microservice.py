import logging
from typing import Optional

import numpy as np
import requests
from django.conf import settings

from opencontractserver.pipeline.base.embedder import BaseEmbedder
from opencontractserver.pipeline.base.file_types import FileTypeEnum
from opencontractserver.utils.cloud import maybe_add_cloud_run_auth

logger = logging.getLogger(__name__)
logger.setLevel(logging.DEBUG)


class MicroserviceEmbedder(BaseEmbedder):
    """
    Embedder that generates embeddings by calling an external microservice.
    """

    title = "Microservice Embedder"
    description = "Generates embeddings using a vector embeddings microservice."
    author = "Your Name"
    dependencies = ["numpy", "requests"]
    vector_size = 384  # Default embedding size
    supported_file_types = [
        FileTypeEnum.PDF,
        FileTypeEnum.TXT,
        FileTypeEnum.DOCX,
        # Add more as needed
    ]

    def __init__(self, **kwargs):
        """Initializes the MicroserviceEmbedder."""
        super().__init__(**kwargs)
        logger.info("MicroserviceEmbedder initialized.")
        # Configuration for EMBEDDINGS_MICROSERVICE_URL and VECTOR_EMBEDDER_API_KEY
        # is determined within the _embed_text_impl method.
        # The order of precedence is:
        # 1. Direct keyword arguments passed to the embed_text() method (via all_kwargs).
        # 2. Settings from PIPELINE_SETTINGS for this specific component (via component_settings).
        # 3. Global Django settings (e.g., settings.EMBEDDINGS_MICROSERVICE_URL) as a final fallback.
        # Note: Environment variables are ONLY read in Django settings, not in this component.
<<<<<<< HEAD

    @staticmethod
    def _maybe_add_cloud_run_auth(
        url: str, headers: dict[str, str], force: bool = False
    ) -> dict[str, str]:
        """
        Attach an Authorization bearer with a Google Cloud Run identity token when applicable.

        Args:
            url: The service URL we are calling (used to derive target audience).
            headers: Existing headers to be augmented.
            force: If True, force adding IAM auth regardless of the domain.

        Returns:
            A possibly augmented headers dict. If token acquisition fails, returns original headers.
        """
        try:
            from urllib.parse import urlparse

            parsed = urlparse(url)
            is_cloud_run = parsed.scheme == "https" and parsed.netloc.endswith(
                ".run.app"
            )
            if not (is_cloud_run or force):
                return headers

            audience = f"{parsed.scheme}://{parsed.netloc}"

            # Lazy import to avoid hard dependency in non-GCP environments
            import google.auth.transport.requests
            import google.oauth2.id_token

            request = google.auth.transport.requests.Request()
            id_token = google.oauth2.id_token.fetch_id_token(request, audience)
            if id_token:
                headers["Authorization"] = f"Bearer {id_token}"
                logger.debug(
                    "Attached Google Cloud Run IAM id_token to request headers."
                )
            else:
                logger.warning("Failed to obtain Google Cloud Run IAM id_token.")
        except Exception as e:
            logger.warning(f"Cloud Run IAM auth header not added: {e}")
        return headers
=======
>>>>>>> 672ab973

    def _embed_text_impl(self, text: str, **all_kwargs) -> Optional[list[float]]:
        """
        Generates embeddings from text using the microservice.

        Args:
            text (str): The text content to embed.
            all_kwargs: All keyword arguments, including those from
                          PIPELINE_SETTINGS (via self.get_component_settings())
                          and direct call-time arguments passed to embed_text().
                          Direct call-time arguments take precedence.

        Returns:
            Optional[List[float]]: The embeddings as a list of floats,
            or None if an error occurs.
        """
        logger.debug(
            f"MicroserviceEmbedder received text for embedding. Effective kwargs: {all_kwargs}"
        )
        try:
            component_specific_settings = self.get_component_settings()

            # Determine the fallback for service_url:
            # 1. Check component-specific settings from PIPELINE_SETTINGS.
            # 2. If not found, use the global Django setting.
            service_url_fallback = component_specific_settings.get(
                "embeddings_microservice_url", settings.EMBEDDINGS_MICROSERVICE_URL
            )
            # `all_kwargs` (which is {**component_settings, **direct_kwargs}) is checked first.
            # If the key is present in `all_kwargs` (from direct_kwargs or component_settings), that value is used.
            # Otherwise, the calculated `service_url_fallback` is used.
            service_url = all_kwargs.get(
                "embeddings_microservice_url", service_url_fallback
            )

            # Determine the fallback for api_key similarly:
            api_key_fallback = component_specific_settings.get(
                "vector_embedder_api_key", settings.VECTOR_EMBEDDER_API_KEY
            )
            api_key = all_kwargs.get("vector_embedder_api_key", api_key_fallback)

            # Optional explicit flag to force Cloud Run IAM auth (useful for custom domains)
            use_cloud_run_iam_auth = bool(
                all_kwargs.get(
                    "use_cloud_run_iam_auth",
                    component_specific_settings.get("use_cloud_run_iam_auth", False),
                )
            )

            headers: dict[str, str] = {}
            if api_key:
                headers["X-API-Key"] = api_key

            # Attach Cloud Run IAM id_token if applicable/forced
<<<<<<< HEAD
            headers = self._maybe_add_cloud_run_auth(
=======
            headers = maybe_add_cloud_run_auth(
>>>>>>> 672ab973
                service_url, headers, force=use_cloud_run_iam_auth
            )

            response = requests.post(
                f"{service_url}/embeddings",
                json={"text": text},
                headers=headers,
            )

            if response.status_code == 200:
                embeddings_array = np.array(response.json()["embeddings"])
                if np.isnan(embeddings_array).any():
                    logger.error("Embedding contains NaN values")
                    return None
                else:
                    return embeddings_array[0].tolist()
            else:
                logger.error(
                    f"Microservice returned status code {response.status_code}"
                )
                return None
        except Exception as e:
            logger.error(
                f"MicroserviceEmbedder - failed to generate embeddings due to error: {e}"
            )
            return None<|MERGE_RESOLUTION|>--- conflicted
+++ resolved
@@ -41,53 +41,6 @@
         # 2. Settings from PIPELINE_SETTINGS for this specific component (via component_settings).
         # 3. Global Django settings (e.g., settings.EMBEDDINGS_MICROSERVICE_URL) as a final fallback.
         # Note: Environment variables are ONLY read in Django settings, not in this component.
-<<<<<<< HEAD
-
-    @staticmethod
-    def _maybe_add_cloud_run_auth(
-        url: str, headers: dict[str, str], force: bool = False
-    ) -> dict[str, str]:
-        """
-        Attach an Authorization bearer with a Google Cloud Run identity token when applicable.
-
-        Args:
-            url: The service URL we are calling (used to derive target audience).
-            headers: Existing headers to be augmented.
-            force: If True, force adding IAM auth regardless of the domain.
-
-        Returns:
-            A possibly augmented headers dict. If token acquisition fails, returns original headers.
-        """
-        try:
-            from urllib.parse import urlparse
-
-            parsed = urlparse(url)
-            is_cloud_run = parsed.scheme == "https" and parsed.netloc.endswith(
-                ".run.app"
-            )
-            if not (is_cloud_run or force):
-                return headers
-
-            audience = f"{parsed.scheme}://{parsed.netloc}"
-
-            # Lazy import to avoid hard dependency in non-GCP environments
-            import google.auth.transport.requests
-            import google.oauth2.id_token
-
-            request = google.auth.transport.requests.Request()
-            id_token = google.oauth2.id_token.fetch_id_token(request, audience)
-            if id_token:
-                headers["Authorization"] = f"Bearer {id_token}"
-                logger.debug(
-                    "Attached Google Cloud Run IAM id_token to request headers."
-                )
-            else:
-                logger.warning("Failed to obtain Google Cloud Run IAM id_token.")
-        except Exception as e:
-            logger.warning(f"Cloud Run IAM auth header not added: {e}")
-        return headers
-=======
->>>>>>> 672ab973
 
     def _embed_text_impl(self, text: str, **all_kwargs) -> Optional[list[float]]:
         """
@@ -142,11 +95,7 @@
                 headers["X-API-Key"] = api_key
 
             # Attach Cloud Run IAM id_token if applicable/forced
-<<<<<<< HEAD
-            headers = self._maybe_add_cloud_run_auth(
-=======
             headers = maybe_add_cloud_run_auth(
->>>>>>> 672ab973
                 service_url, headers, force=use_cloud_run_iam_auth
             )
 
