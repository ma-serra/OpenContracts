import base64
import logging
from typing import Any, Optional

import requests
from django.conf import settings
from django.core.files.storage import default_storage
from requests.exceptions import ConnectionError, RequestException, Timeout

from opencontractserver.documents.models import Document
from opencontractserver.pipeline.base.file_types import FileTypeEnum
from opencontractserver.pipeline.base.parser import BaseParser
from opencontractserver.types.dicts import OpenContractDocExport
from opencontractserver.utils.cloud import maybe_add_cloud_run_auth

logger = logging.getLogger(__name__)


class DoclingParser(BaseParser):
    """
    A parser that delegates PDF document parsing to a Docling microservice via REST API
    instead of running the processing locally. This helps isolate complex dependencies
    and improves performance by offloading processing to a dedicated container.
    """

    title = "Docling Parser (REST)"
    description = "Parses PDF documents using Docling microservice API."
    author = "OpenContracts Team"
    dependencies = ["requests"]
    supported_file_types = [FileTypeEnum.PDF]

    def __init__(self):
        """Initialize the Docling REST parser with service URL from settings."""
        super().__init__()  # Call to superclass __init__

        # Priority order for service URL:
        # 1. PIPELINE_SETTINGS configuration (if specified)
        # 2. Django settings attribute (which reads from env vars)
        # Note: Environment variables are ONLY read in Django settings, not here

        self.service_url = getattr(settings, "DOCLING_PARSER_SERVICE_URL")

        # Allow configuring the timeout
        self.request_timeout = getattr(settings, "DOCLING_PARSER_TIMEOUT")

        # Optional explicit flag to force Cloud Run IAM auth (useful for custom domains)
        self.use_cloud_run_iam_auth = bool(
            getattr(settings, "use_cloud_run_iam_auth", False)
        )

        logger.info(f"DoclingParser initialized with service URL: {self.service_url}")

    @staticmethod
    def _maybe_add_cloud_run_auth(
        url: str, headers: dict[str, str], force: bool = False
    ) -> dict[str, str]:
        """
        Attach an Authorization bearer with a Google Cloud Run identity token when applicable.

        Args:
            url: The service URL we are calling (used to derive target audience).
            headers: Existing headers to be augmented.
            force: If True, force adding IAM auth regardless of the domain.

        Returns:
            A possibly augmented headers dict. If token acquisition fails, returns original headers.
        """
        try:
            from urllib.parse import urlparse

            parsed = urlparse(url)
            is_cloud_run = parsed.scheme == "https" and parsed.netloc.endswith(
                ".run.app"
            )
            if not (is_cloud_run or force):
                return headers

            audience = f"{parsed.scheme}://{parsed.netloc}"

            # Lazy import to avoid hard dependency in non-GCP environments
            import google.auth.transport.requests
            import google.oauth2.id_token

            request = google.auth.transport.requests.Request()
            id_token = google.oauth2.id_token.fetch_id_token(request, audience)
            if id_token:
                headers["Authorization"] = f"Bearer {id_token}"
                logger.debug(
                    "Attached Google Cloud Run IAM id_token to Docling request headers."
                )
            else:
                logger.warning(
                    "Failed to obtain Google Cloud Run IAM id_token for Docling."
                )
        except Exception as e:
            logger.warning(f"Docling Cloud Run IAM auth header not added: {e}")
        return headers

    def _parse_document_impl(
        self, user_id: int, doc_id: int, **all_kwargs
    ) -> Optional[OpenContractDocExport]:
        """
        Delegates document parsing to the Docling microservice.

        Args:
            user_id (int): The ID of the user parsing the document.
            doc_id (int): The ID of the target Document in the database.
            **all_kwargs: Additional optional arguments (e.g. "force_ocr", "llm_enhanced_hierarchy", etc.)
                These can come from PIPELINE_SETTINGS or be passed directly.
                - force_ocr (bool): Force OCR processing even if text is detectable
                - roll_up_groups (bool): Roll up items under the same heading into single relationships
                - llm_enhanced_hierarchy (bool): Apply experimental LLM-based hierarchy enhancement

        Returns:
            Optional[OpenContractDocExport]: A dictionary containing the doc metadata,
            annotations ("labelled_text"), and relationships (including grouped relationships).
        """
        logger.info(
            f"DoclingParser - Parsing doc {doc_id} for user {user_id} with effective kwargs: {all_kwargs}"
        )

        document = Document.objects.get(pk=doc_id)
        doc_path = document.pdf_file.name

        # Get settings from all_kwargs (which includes PIPELINE_SETTINGS and direct_kwargs)
        force_ocr = all_kwargs.get("force_ocr", False)
        roll_up_groups = all_kwargs.get(
            "roll_up_groups", True
        )  # Defaulting to True as per original PARSER_KWARGS
        llm_enhanced_hierarchy = all_kwargs.get("llm_enhanced_hierarchy", False)

        if force_ocr:
            logger.info(
                "Force OCR is enabled - this adds extra processing time and may not be necessary. "
                "We normally try to intelligently determine if OCR is needed."
            )

        # Read the PDF file from storage
        try:
            with default_storage.open(doc_path, "rb") as pdf_file:
                pdf_bytes = pdf_file.read()

            # Convert PDF bytes to base64 for JSON request
            pdf_base64 = base64.b64encode(pdf_bytes).decode("utf-8")

            # Extract filename from path
            filename = doc_path.split("/")[-1]

            # Prepare the request payload
            payload = {
                "filename": filename,
                "pdf_base64": pdf_base64,
                "force_ocr": force_ocr,
                "roll_up_groups": roll_up_groups,
                "llm_enhanced_hierarchy": llm_enhanced_hierarchy,
            }

            # Send request to the microservice
            logger.info(f"Sending PDF to Docling parser service: {self.service_url}")
            try:
                headers: dict[str, str] = {"Content-Type": "application/json"}
                # Attach Cloud Run IAM id_token if applicable/forced
<<<<<<< HEAD
                headers = self._maybe_add_cloud_run_auth(
=======
                headers = maybe_add_cloud_run_auth(
>>>>>>> 672ab973
                    self.service_url, headers, force=self.use_cloud_run_iam_auth
                )

                response = requests.post(
                    self.service_url,
                    json=payload,
                    headers=headers,
                    timeout=self.request_timeout,
                )
                response.raise_for_status()  # Raise exception for 4XX/5XX responses
            except Timeout:
                logger.error(
                    f"Request to Docling parser service timed out after {self.request_timeout} seconds"
                )
                return None
            except ConnectionError:
                logger.error(
                    f"Failed to connect to Docling parser service at {self.service_url}"
                )
                return None
            except RequestException as e:
                logger.error(f"Request to Docling parser service failed: {e}")
                if hasattr(e, "response") and e.response:
                    logger.error(f"Response content: {e.response.text}")
                return None

            # Parse the response
            result = response.json()

            # Handle potential differences in field names (snake_case vs camelCase)
            normalized_result = self._normalize_response(result)

            logger.info(
                f"Successfully processed document {doc_id} through Docling parser service"
            )
            return normalized_result

        except Exception as e:
            import traceback

            stacktrace = traceback.format_exc()
            logger.error(f"Docling REST parser failed: {e}\n{stacktrace}")
            return None

    def _normalize_response(self, response_data: dict[str, Any]) -> dict[str, Any]:
        """
        Normalize the response to ensure compatibility with both snake_case and camelCase field names.

        Args:
            response_data: The raw response data from the microservice

        Returns:
            A normalized response with all required fields
        """
        # Dictionary of field name mappings: camelCase -> snake_case
        field_mappings = {
            "pawlsFileContent": "pawls_file_content",
            "pageCount": "page_count",
            "docLabels": "doc_labels",
            "labelledText": "labelled_text",
        }

        # Create a normalized response with both snake_case and camelCase keys
        normalized_data = {}

        for key, value in response_data.items():
            normalized_key = field_mappings.get(key, key)
            normalized_data[normalized_key] = value

            # If we have a snake_case name but the response used camelCase,
            # ensure we also include the camelCase name for backwards compatibility
            if key != normalized_key:
                normalized_data[key] = value

        return normalized_data<|MERGE_RESOLUTION|>--- conflicted
+++ resolved
@@ -160,11 +160,7 @@
             try:
                 headers: dict[str, str] = {"Content-Type": "application/json"}
                 # Attach Cloud Run IAM id_token if applicable/forced
-<<<<<<< HEAD
-                headers = self._maybe_add_cloud_run_auth(
-=======
                 headers = maybe_add_cloud_run_auth(
->>>>>>> 672ab973
                     self.service_url, headers, force=self.use_cloud_run_iam_auth
                 )
 
