--- conflicted
+++ resolved
@@ -18,12 +18,8 @@
   CorpusActionType,
   DocumentType,
   AnalysisRowType,
-  ConversationType,
-<<<<<<< HEAD
   ConversationTypeConnection,
-=======
   PipelineComponentType,
->>>>>>> 406ae5fd
 } from "../types/graphql-api";
 import { ExportObject } from "../types/graphql-api";
 
@@ -1970,10 +1966,11 @@
           email
         }
       }
-<<<<<<< HEAD
-=======
       isPublic
       myPermissions
+    }
+  }
+`;
 
 // src/types/graphql-api.ts
 
@@ -2000,7 +1997,6 @@
         componentType
         inputSchema
       }
->>>>>>> 406ae5fd
     }
   }
 `;